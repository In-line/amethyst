//! Amethyst is a free and open source game engine written in idiomatic
//! [Rust][rs] for building video games and interactive multimedia applications.
//! The source code is available for download on [GitHub][gh]. See the
//! [online book][bk] for a complete guide to using Amethyst.
//!
//! [rs]: https://www.rust-lang.org/
//! [gh]: https://github.com/amethyst/amethyst
//! [bk]: https://www.amethyst.rs/book/
//!
//! This project is a work in progress and is very incomplete. Pardon the dust!
//!
//! # Example
//!
//! ```rust,no_run
//! extern crate amethyst;
//!
//! use amethyst::prelude::*;
//!
//! struct GameState;
//!
//! impl State for GameState {
//!     fn on_start(&mut self, _: &mut Engine) {
//!         println!("Starting game!");
//!     }
//!
//!     fn handle_event(&mut self, _: &mut Engine, event: &Event) -> Trans {
//!         match event {
//!             Event::Window(e) => match e {
//!                 WindowEvent::KeyboardInput(_, _, Some(Key::Escape), _) |
//!                 WindowEvent::Closed => Trans::Quit,
//!                 _ => Trans::None,
//!             }
//!             _ => Trans::None,
//!         }
//!     }
//!
//!     fn update(&mut self, _: &mut Engine) -> Trans {
//!         println!("Computing some more whoop-ass...");
//!     }
//! }
//!
//! fn main() {
<<<<<<< HEAD
//!     let mut game = Application::new(GameState).expect("Fatal error");
=======
//!     let path = format!("{}/examples/01_window/resources/config.ron",
//!                        env!("CARGO_MANIFEST_DIR"));
//!     let cfg = DisplayConfig::load(path);
//!     let mut game = Application::build(GameState, cfg).done();
>>>>>>> 86eccc0b
//!     game.run();
//! }
//! ```

#![deny(missing_docs)]
#![doc(html_logo_url = "https://tinyurl.com/jtmm43a")]

#[macro_use]
#[cfg(feature="profiler")]
pub extern crate thread_profiler;
<<<<<<< HEAD
pub extern crate amethyst_assets as assets;
=======
pub extern crate amethyst_renderer as renderer;
>>>>>>> 86eccc0b
pub extern crate amethyst_config as config;
pub extern crate amethyst_renderer as renderer;

extern crate cgmath;
extern crate dds;
#[macro_use]
extern crate derivative;
extern crate fnv;
extern crate genmesh;
extern crate imagefmt;
extern crate num_cpus;
extern crate rayon;
extern crate serde;
#[macro_use]
extern crate serde_derive;
extern crate smallvec;
extern crate specs;
extern crate wavefront_obj;
extern crate winit;

#[cfg(feature="profiler")]
#[macro_use]
extern crate thread_profiler;

pub use self::app::{Application, ApplicationBuilder};
pub use self::engine::Engine;
pub use self::error::{Error, Result};
pub use self::state::{State, StateMachine, Trans};

pub mod ecs;
pub mod event;
pub mod prelude;
pub mod timing;

mod app;
mod engine;
mod state;
mod error;<|MERGE_RESOLUTION|>--- conflicted
+++ resolved
@@ -40,14 +40,8 @@
 //! }
 //!
 //! fn main() {
-<<<<<<< HEAD
 //!     let mut game = Application::new(GameState).expect("Fatal error");
-=======
-//!     let path = format!("{}/examples/01_window/resources/config.ron",
-//!                        env!("CARGO_MANIFEST_DIR"));
-//!     let cfg = DisplayConfig::load(path);
-//!     let mut game = Application::build(GameState, cfg).done();
->>>>>>> 86eccc0b
+
 //!     game.run();
 //! }
 //! ```
@@ -58,11 +52,7 @@
 #[macro_use]
 #[cfg(feature="profiler")]
 pub extern crate thread_profiler;
-<<<<<<< HEAD
 pub extern crate amethyst_assets as assets;
-=======
-pub extern crate amethyst_renderer as renderer;
->>>>>>> 86eccc0b
 pub extern crate amethyst_config as config;
 pub extern crate amethyst_renderer as renderer;
 
