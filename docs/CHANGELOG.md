--- conflicted
+++ resolved
@@ -19,12 +19,9 @@
 * `UiWidget` variant `Custom` for custom composited widgets ([#1112])
 * `AssetLoaderSystemData` abstracts resources needed from `World` to do asset loading ([#1090])
 * `amethyst_ui::get_default_font` supports loading system font from Path. ([#1108])
-<<<<<<< HEAD
 * Added `Callback` and `CallbackQueue` for use in asynchronous contexts. ([#1125])
-=======
 * Added Trans event queue. Used to trigger state transitions from systems. Also used to trigger multiple state transitions at once. (For example, to `Trans::Pop` two states.) ([#1069])
 * `sprite_camera_follow` example showing how to use a Camera that has a sprite Parent ([#1099])
->>>>>>> 82409336
 
 ### Changed
 
