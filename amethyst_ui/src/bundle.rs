//! ECS rendering bundle

use std::{hash::Hash, marker::PhantomData};

use amethyst_assets::Processor;
use amethyst_audio::AudioFormat;
use amethyst_core::{
    bundle::{Result, SystemBundle},
    specs::prelude::DispatcherBuilder,
};
use amethyst_renderer::{BlinkSystem, TextureFormat};

use crate::{
    FontAsset, FontFormat, NoCustomUi, ResizeSystem, ToNativeWidget, UiButtonActionRetriggerSystem,
    UiButtonSystem, UiKeyboardSystem, UiLoaderSystem, UiMouseSystem, UiSoundRetriggerSystem,
    UiSoundSystem, UiTransformSystem,
};

/// UI bundle
///
/// Will register all necessary components and systems needed for UI, along with any resources.
/// The generic types A and B represent the A and B generic parameter of the InputHandler<A,B>.
///
/// Will fail with error 'No resource with the given id' if the InputBundle is not added.
#[derive(new)]
pub struct UiBundle<A, B, C = NoCustomUi, G = ()> {
    #[new(default)]
    _marker: PhantomData<(A, B, C, G)>,
}

impl<'a, 'b, A, B, C, G> SystemBundle<'a, 'b> for UiBundle<A, B, C, G>
where
    A: Send + Sync + Eq + Hash + Clone + 'static,
    B: Send + Sync + Eq + Hash + Clone + 'static,
    C: ToNativeWidget,
    G: Send + Sync + PartialEq + 'static,
{
    fn build(self, builder: &mut DispatcherBuilder<'a, 'b>) -> Result<()> {
        builder.add(
            UiLoaderSystem::<
                AudioFormat,
                TextureFormat,
                FontFormat,
                <C as ToNativeWidget>::PrefabData,
            >::default(),
            "ui_loader",
            &[],
        );
        builder.add(
            UiTransformSystem::default(),
            "ui_transform",
            &["transform_system"],
        );
        builder.add(
            Processor::<FontAsset>::new(),
            "font_processor",
            &["ui_loader"],
        );
        builder.add(
            CacheSelectionOrderSystem::<G>::new(),
            "selection_order_cache",
            &[],
        );
        builder.add(
            SelectionMouseSystem::<G, A, B>::new(),
            "ui_mouse_selection",
            &[],
        );
        builder.add(
            SelectionKeyboardSystem::<G>::new(),
            "ui_keyboard_selection",
            // Because when you press tab, you want to override the previously selected elements.
            &["ui_mouse_selection"],
        );
        builder.add(
            TextEditingMouseSystem::new(),
            "ui_text_editing_mouse_system",
            &["ui_mouse_selection", "ui_keyboard_selection"],
        );
        builder.add(
            TextEditingInputSystem::new(),
            "ui_text_editing_input_system",
            // Hard requirement. The system assumes the text to edit is selected.
            &["ui_mouse_selection", "ui_keyboard_selection"],
        );
        builder.add(ResizeSystem::new(), "ui_resize_system", &[]);
        builder.add(
            UiMouseSystem::<A, B>::new(),
            "ui_mouse_system",
            &["ui_transform"],
        );
        builder.add(
            UiButtonSystem::new(),
            "ui_button_system",
            &["ui_mouse_system"],
        );
<<<<<<< HEAD

        // Required for text editing. You want the cursor image to blink.
        builder.add(BlinkSystem, "blink_system", &[]);

=======
        builder.add(
            UiButtonActionRetriggerSystem::new(),
            "ui_button_action_retrigger_system",
            &["ui_button_system"],
        );
        builder.add(UiSoundSystem::new(), "ui_sound_system", &[]);
        builder.add(
            UiSoundRetriggerSystem::new(),
            "ui_sound_retrigger_system",
            &["ui_sound_system"],
        );
>>>>>>> f9ee56f5
        Ok(())
    }
}<|MERGE_RESOLUTION|>--- conflicted
+++ resolved
@@ -12,8 +12,9 @@
 
 use crate::{
     FontAsset, FontFormat, NoCustomUi, ResizeSystem, ToNativeWidget, UiButtonActionRetriggerSystem,
-    UiButtonSystem, UiKeyboardSystem, UiLoaderSystem, UiMouseSystem, UiSoundRetriggerSystem,
-    UiSoundSystem, UiTransformSystem,
+    UiButtonSystem, UiLoaderSystem, UiMouseSystem, UiSoundRetriggerSystem,
+    UiSoundSystem, UiTransformSystem, CacheSelectionOrderSystem, SelectionMouseSystem, 
+    SelectionKeyboardSystem, TextEditingMouseSystem, TextEditingInputSystem,
 };
 
 /// UI bundle
@@ -94,12 +95,7 @@
             "ui_button_system",
             &["ui_mouse_system"],
         );
-<<<<<<< HEAD
 
-        // Required for text editing. You want the cursor image to blink.
-        builder.add(BlinkSystem, "blink_system", &[]);
-
-=======
         builder.add(
             UiButtonActionRetriggerSystem::new(),
             "ui_button_action_retrigger_system",
@@ -111,7 +107,10 @@
             "ui_sound_retrigger_system",
             &["ui_sound_system"],
         );
->>>>>>> f9ee56f5
+
+        // Required for text editing. You want the cursor image to blink.
+        builder.add(BlinkSystem, "blink_system", &[]);
+
         Ok(())
     }
 }